<<<<<<< HEAD
import io
=======
#   Copyright 2013, 2023 David Malcolm <dmalcolm@redhat.com>
#   Copyright 2013, 2023 Red Hat, Inc.
#
#   This library is free software; you can redistribute it and/or
#   modify it under the terms of the GNU Lesser General Public
#   License as published by the Free Software Foundation; either
#   version 2.1 of the License, or (at your option) any later version.
#
#   This library is distributed in the hope that it will be useful,
#   but WITHOUT ANY WARRANTY; without even the implied warranty of
#   MERCHANTABILITY or FITNESS FOR A PARTICULAR PURPOSE.  See the GNU
#   Lesser General Public License for more details.
#
#   You should have received a copy of the GNU Lesser General Public
#   License along with this library; if not, write to the Free Software
#   Foundation, Inc., 51 Franklin Street, Fifth Floor, Boston, MA 02110-1301
#   USA
import StringIO
>>>>>>> 39ed69aa
import unittest

from asmdiff import read_objdump, FunctionMatchupSet, fn_equal, \
    Instruction, Demangler, ObjDump, Output, asm_diff

class TestObjdumpParsing(unittest.TestCase):
    def parse_objdump(self):
        # This is the output from "objdump -Cd"
        # i.e. it's already gone through demangling
        return read_objdump('examples/objdump/isra/tracer.old')

    def test_parsing(self):
        asm = self.parse_objdump()
        self.assertEqual(asm.objpath,
                         'gcc-build/test/control/build/gcc/tracer.o')
        self.assertEqual(asm.fileformat, 'elf64-x86-64')

        self.assertIn('.text', asm.sections)

        self.assertIn('gate_tracer()', asm.functions)
        fn = asm.functions['gate_tracer()']
        self.assertEqual(fn.rawname, 'gate_tracer()')
        self.assertEqual(len(fn.instrs), 13)
        self.assertEqual(fn.section.name, '.text')
        self.assertEqual(fn.offset, 0x0)

        """
        0000000000000000 <gate_tracer()>:
           0:   8b 0d 00 00 00 00       mov    0x0(%rip),%ecx        # 6 <gate_tracer()+0x6>
           6:   31 c0                   xor    %eax,%eax
           8:   85 c9                   test   %ecx,%ecx
           a:   7e 15                   jle    21 <gate_tracer()+0x21>
           c:   8b 15 00 00 00 00       mov    0x0(%rip),%edx        # 12 <gate_tracer()+0x12>
          12:   85 d2                   test   %edx,%edx
          14:   74 0b                   je     21 <gate_tracer()+0x21>
          16:   8b 05 00 00 00 00       mov    0x0(%rip),%eax        # 1c <gate_tracer()+0x1c>
          1c:   85 c0                   test   %eax,%eax
          1e:   0f 95 c0                setne  %al
          21:   f3 c3                   repz retq
          23:   66 66 66 66 2e 0f 1f    data32 data32 data32 nopw %cs:0x0(%rax,%rax,1)
          2a:   84 00 00 00 00 00
        """
        i1 = fn.instrs[1]
        self.assertEqual(i1.offset, 0x6)
        self.assertEqual(i1.bytes_, [0x31, 0xc0])
        self.assertEqual(i1.disasm, 'xor    %eax,%eax')

        # Verify that offsets are rewritten relative to "THIS_FN"
        i3 = fn.instrs[3]
        self.assertEqual(i3.offset, 0xa)
        self.assertEqual(i3.bytes_, [0x7e, 0x15])
        self.assertEqual(i3.disasm, 'jle    THIS_FN+0x21')

    def test_demangling(self):
        asm = read_objdump('examples/objdump/add-classes/tracer.new')
        RAWNAME = '_ZN12tracer_state19find_best_successorEP15basic_block_def'
        self.assertIn(RAWNAME, asm.functions)
        fn = asm.functions[RAWNAME]
        self.assertEqual(fn.rawname, RAWNAME)
        self.assertEqual(fn.demangled,
                         'tracer_state::find_best_successor(basic_block_def*)')
        self.assertEqual(fn.offset, 0x560)
        self.assertEqual(fn.section.name, '.text')

class TestDiff(unittest.TestCase):
    def read_anon_namespace_files(self):
        old = read_objdump('examples/objdump/anon-namespace/tracer.old')
        new = read_objdump('examples/objdump/anon-namespace/tracer.new')
        return old, new

    def get_diff(self, old, new, just_sizes=False):
        """
        Run the diff tool, getting the output as a str
        """
        strio = io.StringIO()
        asm_diff(old, new, Output(strio), just_sizes)
        return strio.getvalue()

    def test_adding_anon_namespace(self):
        old, new = self.read_anon_namespace_files()
        peers = FunctionMatchupSet(old, new)
        self.assertEqual(peers.gone, [])
        self.assertEqual(peers.appeared, [])
        oldfn = old.get_demangled_function(
            'tracer_state::find_trace(basic_block_def*, basic_block_def**)')
        self.assertIn(oldfn, peers.old_to_new)
        newfn = peers.old_to_new[oldfn]
        self.assertEqual(
            newfn.demangled,
            '(anonymous namespace)::tracer_state::find_trace(basic_block_def*, basic_block_def**)')

        oldfn = old.functions['gate_tracer()']
        newfn = new.functions['gate_tracer()']
        self.assertTrue(fn_equal(oldfn, newfn))

        # Some functions move from their own sections to the .text section:
        oldfn = old.get_demangled_function(
            'tracer_state::bb_seen_p(basic_block_def*)')
        self.assertIn(oldfn, peers.old_to_new)
        newfn = peers.old_to_new[oldfn]
        self.assertEqual(
            newfn.demangled,
            '(anonymous namespace)::tracer_state::bb_seen_p(basic_block_def*)')
        self.assertEqual(oldfn.section.name,
                         '.text._ZN12tracer_state9bb_seen_pEP15basic_block_def')
        self.assertEqual(oldfn.offset, 0x0)
        self.assertEqual(newfn.section.name, '.text')
        self.assertEqual(newfn.offset, 0x3b6)

        # Currently bb_seen_p is reported as having changed, purely due to
        # the following 5-byte instruction:
        #
        #    FN+0x1f: Old: callq  THIS_FN+0x24
        #           : New: callq  <bitmap_bit_p(simple_bitmap_def const*, int)>
        #  Old: e8 00 00 00 00
        #  New: e8 c8 fd ff ff
        # In the old function, bitmap_bit_p is in a different section,
        # whereas in the new they are both in the .text section.
        # Presumably in the old object this call gets patched based on where
        # the callee ends up
        # Ultimately we need "objdump -r" to see the relocations
        old_callq = oldfn.get_instr_at_relative_offset(0x1f)
        new_callq = newfn.get_instr_at_relative_offset(0x1f)
        self.assertEqual(old_callq.disasm,
                         'callq  THIS_FN+0x24')
        self.assertEqual(new_callq.disasm,
                         'callq  <bitmap_bit_p(simple_bitmap_def const*, int)>')

        out = self.get_diff(old, new)
        self.assertIn('Old: tracer.o\n', out)
        self.assertIn('New: tracer.o\n', out)
        self.assertIn('  Unchanged function: ei_container(edge_iterator)\n', out)
        self.assertIn(('\n'
                       '  Unchanged function: gate_tracer()\n'
                       '    (moved offset within .text from 0x11a8 to 0x1236)\n'),
                      out)
        self.assertIn(('\n'
                       '  Unchanged function: tracer_state::find_best_successor(basic_block_def*)\n'
                       '    (renamed to (anonymous namespace)::tracer_state::find_best_successor(basic_block_def*))\n'
                       '    (moved offset within .text from 0x560 to 0x5ee)\n'),
                      out)
        # tracer_state::bb_seen_p(basic_block_def*):
        self.assertIn('    (moved from .text._ZN12tracer_state9bb_seen_pEP15basic_block_def+0x0 to .text+0x3b6)',
                      out)


    def test_trailing_nops(self):
        old, new = self.read_anon_namespace_files()
        FNNAME = 'loops_state_set(unsigned int)'
        oldfn = old.functions[FNNAME]
        newfn = new.functions[FNNAME]
        self.assertEqual(oldfn.padding, [])
        self.assertEqual(newfn.padding, [Instruction(0x353, [144], 'nop')])
        self.assertTrue(fn_equal(oldfn, newfn))

    def test_adding_classes(self):
        old = read_objdump('examples/objdump/add-classes/tracer.old')
        new = read_objdump('examples/objdump/add-classes/tracer.new')
        peers = FunctionMatchupSet(old, new)
        # Verify that it matches up various functions that become
        # methods of class tracer_state:
        self.assertEqual(peers.gone, [])
        self.assertEqual(peers.appeared, [])

        oldfn = old.get_demangled_function(
            'find_best_predecessor(basic_block_def*)')
        newfn = peers.old_to_new[oldfn]

        oldinstr = oldfn.get_instr_at_relative_offset(0xaa)
        newinstr = newfn.get_instr_at_relative_offset(0xaa)
        # This changes from:
        #  FN+0xaa: Old: callq  3e1 <ignore_bb_p(basic_block_def const*)>
        #         : New: callq  353 <ignore_bb_p(basic_block_def const*)>
        # which isn't really a change
        self.assertEqual(oldinstr.disasm, 'callq  <ignore_bb_p(basic_block_def const*)>')
        self.assertEqual(newinstr.disasm, 'callq  <ignore_bb_p(basic_block_def const*)>')

        out = self.get_diff(old, new)
        self.assertIn(('\n'
                       '  Changed function: tail_duplicate()\n'
                       '    (renamed to tracer_state::tail_duplicate())\n'),
                      out)

    def test_size_diff(self):
        old = read_objdump('examples/objdump/add-classes/tracer.old')
        new = read_objdump('examples/objdump/add-classes/tracer.new')
        out = self.get_diff(old, new, just_sizes=True)
        self.assertEqual(out,
                         ('Old: examples/objdump/add-classes/tracer.old\n'
                          'New: examples/objdump/add-classes/tracer.new\n'))

class TestDemangler(unittest.TestCase):
    def test_demangling(self):
        d = Demangler()
        self.assertEqual(d.demangle('_ZL12mark_bb_seenP15basic_block_def'),
                         'mark_bb_seen(basic_block_def*)')
        self.assertEqual(d.demangle('_ZN3vecIP8edge_def5va_gc8vl_embedEixEj'),
                         'vec<edge_def*, va_gc, vl_embed>::operator[](unsigned int)')

class TestFixupDisasm(unittest.TestCase):
    demangler = Demangler()

    def test_fixup_within_fn(self):
        self.assertEqual(
            ObjDump.fixup_disasm(
                'mov    0x0(%rip),%rax        # 78e <tracer_state::find_trace(basic_block_def*, basic_block_def**)+0x1e>',
                'tracer_state::find_trace(basic_block_def*, basic_block_def**)',
                self.demangler),
            'mov    0x0(%rip),%rax        # THIS_FN+0x1e')

    def test_fixup_calling_other_fn(self):
        self.assertEqual(
            ObjDump.fixup_disasm(
                'callq  3e1 <_ZL11ignore_bb_pPK15basic_block_def>',
                None,
                self.demangler),
            'callq  <ignore_bb_p(basic_block_def const*)>')

unittest.main()<|MERGE_RESOLUTION|>--- conflicted
+++ resolved
@@ -1,6 +1,3 @@
-<<<<<<< HEAD
-import io
-=======
 #   Copyright 2013, 2023 David Malcolm <dmalcolm@redhat.com>
 #   Copyright 2013, 2023 Red Hat, Inc.
 #
@@ -18,8 +15,7 @@
 #   License along with this library; if not, write to the Free Software
 #   Foundation, Inc., 51 Franklin Street, Fifth Floor, Boston, MA 02110-1301
 #   USA
-import StringIO
->>>>>>> 39ed69aa
+import io
 import unittest
 
 from asmdiff import read_objdump, FunctionMatchupSet, fn_equal, \
